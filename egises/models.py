--- conflicted
+++ resolved
@@ -244,7 +244,6 @@
         mean_msum_accuracy = np.mean(msum_accuracies)
 
         # find mean of mean_proportion column
-<<<<<<< HEAD
         return round(1 - model_Y_df['mean_proportion'].mean(), 4), round(mean_msum_accuracy, 4)
 
 def get_egises_pp_score(self, sample_percentage=100, eps=0.0000001, beta=1.0):
@@ -273,7 +272,4 @@
         # accuracy_df.to_csv(f'scores/{self.model_name}/egises_pp_score.csv')
 
         eg_score, accuracy_score = self.get_egises_score()
-        return accuracy_df["p_"].mean()*eg_score, accuracy_score
-=======
-        return round(1 - final_df['docwise_mean_proportion'].mean(), 4), round(mean_msum_accuracy, 4)
->>>>>>> 28dc7da7
+        return accuracy_df["p_"].mean()*eg_score, accuracy_score