--- conflicted
+++ resolved
@@ -163,9 +163,6 @@
                                 filename=self.sum_user_score_path)
             pbar.update(1)
 
-        pbar.close()
-
-        # load scores from csv
         self.summary_doc_score_df = pd.read_csv(self.summary_doc_score_path)
         self.summ_pair_score_df = pd.read_csv(self.summ_summ_score_path)
         self.accuracy_df = pd.read_csv(self.sum_user_score_path)
@@ -244,10 +241,7 @@
         mean_msum_accuracy = np.mean(msum_accuracies)
 
         # find mean of mean_proportion column
-<<<<<<< HEAD
         return round(1 - final_df['docwise_mean_proportion'].mean(), 4), round(mean_msum_accuracy, 4)
-=======
-        return round(1 - model_Y_df['mean_proportion'].mean(), 4), round(mean_msum_accuracy, 4)
 
 def get_egises_pp_score(self, sample_percentage=100, eps=0.0000001, beta=1.0):
         self.populate_distances()
@@ -275,5 +269,4 @@
         # accuracy_df.to_csv(f'scores/{self.model_name}/egises_pp_score.csv')
 
         eg_score, accuracy_score = self.get_egises_score()
-        return accuracy_df["p_"].mean()*eg_score, accuracy_score
->>>>>>> 2d9da613
+        return accuracy_df["p_"].mean()*eg_score, accuracy_score